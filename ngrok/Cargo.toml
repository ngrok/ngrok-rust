--- conflicted
+++ resolved
@@ -1,10 +1,6 @@
 [package]
 name = "ngrok"
-<<<<<<< HEAD
 version = "0.11.2"
-=======
-version = "0.11.1"
->>>>>>> 90c53183
 edition = "2021"
 license = "MIT OR Apache-2.0"
 description = "The ngrok agent SDK"
